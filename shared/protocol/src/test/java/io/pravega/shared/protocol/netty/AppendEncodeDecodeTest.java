--- conflicted
+++ resolved
@@ -812,14 +812,9 @@
         read(fakeNetwork, received);
         assertEquals(5, received.size());
         assertEquals(setupAppend, received.get(0));
-<<<<<<< HEAD
         assertEquals(new Append(streamName, writerId, 3, 3, Unpooled.EMPTY_BUFFER, null, 1), received.get(3));
+        verifyNoExcessData(((Append) received.get(3)).getData());
         assertEquals(new KeepAlive(), received.get(4));
-=======
-        assertEquals(new Append(streamName, writerId, 3, 3, Unpooled.EMPTY_BUFFER, null, 1), received.get(1));
-        verifyNoExcessData(((Append) received.get(1)).getData());
-        assertEquals(new KeepAlive(), received.get(2));
->>>>>>> 38794cf8
     }
 
     @Test
@@ -924,8 +919,6 @@
         assertEquals(numValues - 1, currentValue);
         assertEquals(currentCount, sizeOfEachValue);
     }
-<<<<<<< HEAD
-=======
 
     private void verifyNoExcessData(ByteBuf buf) {
         int allocatedSize = getAllocatedSize(buf);
@@ -946,6 +939,4 @@
             return buf.capacity();
         }
     }
-
->>>>>>> 38794cf8
 }