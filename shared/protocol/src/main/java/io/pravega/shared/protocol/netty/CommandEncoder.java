--- conflicted
+++ resolved
@@ -78,12 +78,9 @@
     private final List<Session> pendingWrites = new LinkedList<>();
 
     @RequiredArgsConstructor
-<<<<<<< HEAD
+
     private final class Session {
         private static final int MAX_DATA_SIZE = 1024 * 1024;
-=======
-    private static final class Session {
->>>>>>> 61674676
         private final UUID id;
         private long lastEventNumber = -1L;
         private int eventCount;
@@ -124,17 +121,10 @@
             Append append = (Append) msg;
             Session session = setupSegments.get(new SimpleImmutableEntry<>(append.segment, append.getWriterId()));
             validateAppend(append, session);
-<<<<<<< HEAD
-=======
-            if (!append.segment.equals(segmentBeingAppendedTo) || !append.getWriterId().equals(writerIdPerformingAppends)) {
-                breakFromAppend(null, null, out);
-            }
->>>>>>> 61674676
             final ByteBuf data = append.getData().slice();
             final int msgSize = data.readableBytes();
             final AppendBatchSizeTracker blockSizeSupplier = (appendTracker == null) ? null :
                     appendTracker.apply(append.getFlowId());
-<<<<<<< HEAD
             session.lastEventNumber = append.getEventNumber();
             session.eventCount += append.getEventCount();
             if (blockSizeSupplier != null) {
@@ -180,39 +170,6 @@
         } else if (msg instanceof SetupAppend) {
             breakFromAppend(null, null, out, true);
             flushAll(out);
-=======
-
-            session.lastEventNumber = append.getEventNumber();
-            session.eventCount++;
-            if (blockSizeSupplier != null) {
-                blockSizeSupplier.recordAppend(append.getEventNumber(), msgSize);
-            }
-            if (bytesLeftInBlock == 0) {
-                currentBlockSize = msgSize + TYPE_PLUS_LENGTH_SIZE;
-                if (blockSizeSupplier != null) {
-                    currentBlockSize = Math.max(currentBlockSize, blockSizeSupplier.getAppendBlockSize());
-                }
-                bytesLeftInBlock = currentBlockSize;
-                segmentBeingAppendedTo = append.segment;
-                writerIdPerformingAppends = append.writerId;
-                writeMessage(new AppendBlock(session.id), out);
-                if (ctx != null && currentBlockSize > (msgSize + TYPE_PLUS_LENGTH_SIZE)) {
-                    ctx.executor().schedule(new BlockTimeouter(ctx.channel(), tokenCounter.incrementAndGet()),
-                                            blockSizeSupplier.getBatchTimeout(),
-                                            TimeUnit.MILLISECONDS);
-                }
-            }
-            // Is there enough space for a subsequent message after this one?
-            if (bytesLeftInBlock - msgSize > TYPE_PLUS_LENGTH_SIZE) {
-                out.writeBytes(data);
-                bytesLeftInBlock -= msgSize;
-            } else {
-                ByteBuf dataInsideBlock = data.readSlice(bytesLeftInBlock - TYPE_PLUS_LENGTH_SIZE);
-                breakFromAppend(dataInsideBlock, data, out);
-            }
-        } else if (msg instanceof SetupAppend) {
-            breakFromAppend(null, null, out);
->>>>>>> 61674676
             writeMessage((SetupAppend) msg, out);
             SetupAppend setup = (SetupAppend) msg;
             setupSegments.put(new SimpleImmutableEntry<>(setup.getSegment(), setup.getWriterId()),
@@ -220,19 +177,12 @@
         } else if (msg instanceof BlockTimeout) {
             BlockTimeout timeoutMsg = (BlockTimeout) msg;
             if (tokenCounter.get() == timeoutMsg.token) {
-<<<<<<< HEAD
                 breakFromAppend(null, null, out, true);
                 flushAll(out);
             }
         } else if (msg instanceof WireCommand) {
             breakFromAppend(null, null, out, true);
             flushAll(out);
-=======
-                breakFromAppend(null, null, out);
-            }
-        } else if (msg instanceof WireCommand) {
-            breakFromAppend(null, null, out);
->>>>>>> 61674676
             writeMessage((WireCommand) msg, out);
         } else {
             throw new IllegalArgumentException("Expected a wire command and found: " + msg);
@@ -254,7 +204,7 @@
                 "Bug in CommandEncoder.encode, block is too small.");
     }
 
-<<<<<<< HEAD
+
     private void breakFromAppend(ByteBuf data, ByteBuf pendingData, ByteBuf out, boolean isAppend) {
         if (bytesLeftInBlock != 0) {
             if (isAppend) {
@@ -263,14 +213,6 @@
                 } else {
                     writeMessage(new Padding(bytesLeftInBlock - TYPE_PLUS_LENGTH_SIZE), out);
                 }
-=======
-    private void breakFromAppend(ByteBuf data, ByteBuf pendingData, ByteBuf out) {
-        if (bytesLeftInBlock != 0) {
-            if (data != null) {
-                writeMessage(new PartialEvent(data), out);
-            } else {
-                writeMessage(new Padding(bytesLeftInBlock - TYPE_PLUS_LENGTH_SIZE), out);
->>>>>>> 61674676
             }
             Session session = setupSegments.get(new SimpleImmutableEntry<>(segmentBeingAppendedTo, writerIdPerformingAppends));
             writeMessage(new AppendBlockEnd(session.id,
