--- conflicted
+++ resolved
@@ -222,11 +222,7 @@
                                   .withScope("Namespaced")
                                   .withVersion(CUSTOM_RESOURCE_VERSION_PRAVEGA)
                                   .withNewSubresources()
-<<<<<<< HEAD
-                                                     .withStatus(new V1beta1CustomResourceDefinitionStatus())
-=======
                                   .withStatus(new V1beta1CustomResourceDefinitionStatus())
->>>>>>> d9a15c2b
                                   .endSubresources()
                                   .build())
                 .build();
